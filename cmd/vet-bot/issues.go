--- conflicted
+++ resolved
@@ -5,11 +5,6 @@
 	"crypto/md5"
 	"fmt"
 	"log"
-<<<<<<< HEAD
-	"net/url"
-=======
-	"os"
->>>>>>> d57097c9
 	"strings"
 	"text/template"
 
@@ -143,7 +138,7 @@
 
 	slocCount := result.End.Line - result.Start.Line + 1
 	title := fmt.Sprintf("%s/%s: %s; %d LoC", result.Owner, result.Repo, result.FilePath, slocCount)
-	body := Description(result, result.Quote)
+	body := Description(result)
 	labels := Labels(result)
 	state := State(result)
 
@@ -157,7 +152,7 @@
 }
 
 // Description writes the description of an issue, given a VetResult.
-func Description(result VetResult, quote string) string {
+func Description(result VetResult) string {
 	permalink := result.Permalink()
 	slocCount := result.End.Line - result.Start.Line + 1
 
@@ -165,7 +160,6 @@
 	err := parsed.Execute(&b, IssueResult{
 		VetResult: result,
 		Link:      permalink,
-		Quote:     quote,
 		SlocCount: slocCount,
 	})
 	if err != nil {
@@ -210,7 +204,6 @@
 type IssueResult struct {
 	VetResult
 	Link      string
-	Quote     string
 	SlocCount int
 }
 
